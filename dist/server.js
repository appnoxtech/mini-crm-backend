<<<<<<< HEAD
"use strict";
var __importDefault = (this && this.__importDefault) || function (mod) {
    return (mod && mod.__esModule) ? mod : { "default": mod };
};
Object.defineProperty(exports, "__esModule", { value: true });
const express_1 = __importDefault(require("express"));
const middleware_1 = require("./middleware");
const authRoutes_1 = __importDefault(require("./authRoutes"));
const leadsRoutes_1 = __importDefault(require("./leadsRoutes"));
const app = (0, express_1.default)();
import dotenv from 'dotenv';
dotenv.config(); // load .env first

const PORT = process.env.PORT || 3000;
=======
import dotenv from 'dotenv';
dotenv.config();  // <-- load .env first

import express from 'express';
import { corsMiddleware } from './middleware';
import authRoutes from './authRoutes';
import leadsRoutes from './leadsRoutes';

const app = express();
const PORT = process.env.PORT || 3000;  // now picks PORT from .env
>>>>>>> 6f0cfe5e

// Middleware
app.use(express.json());
app.use(corsMiddleware);

// Health check endpoint
app.get('/health', (req, res) => {
  res.json({ status: 'ok', timestamp: new Date().toISOString() });
});

// Routes
app.use('/api/auth', authRoutes);
app.use('/api/leads', leadsRoutes);

// Error handling middleware
app.use((err, req, res, next) => {
  console.error('Server error:', err);
  res.status(500).json({ error: 'Internal server error' });
});

// 404 handler
app.use('*', (req, res) => {
  res.status(404).json({ error: 'Route not found' });
});

app.listen(PORT, () => {
  console.log(`Server running on port ${PORT}`);
  console.log(`Health check: http://localhost:${PORT}/health`);
  console.log(`Auth API: http://localhost:${PORT}/api/auth`);
  console.log(`Leads API: http://localhost:${PORT}/api/leads`);
});<|MERGE_RESOLUTION|>--- conflicted
+++ resolved
@@ -1,19 +1,3 @@
-<<<<<<< HEAD
-"use strict";
-var __importDefault = (this && this.__importDefault) || function (mod) {
-    return (mod && mod.__esModule) ? mod : { "default": mod };
-};
-Object.defineProperty(exports, "__esModule", { value: true });
-const express_1 = __importDefault(require("express"));
-const middleware_1 = require("./middleware");
-const authRoutes_1 = __importDefault(require("./authRoutes"));
-const leadsRoutes_1 = __importDefault(require("./leadsRoutes"));
-const app = (0, express_1.default)();
-import dotenv from 'dotenv';
-dotenv.config(); // load .env first
-
-const PORT = process.env.PORT || 3000;
-=======
 import dotenv from 'dotenv';
 dotenv.config();  // <-- load .env first
 
@@ -24,7 +8,6 @@
 
 const app = express();
 const PORT = process.env.PORT || 3000;  // now picks PORT from .env
->>>>>>> 6f0cfe5e
 
 // Middleware
 app.use(express.json());
